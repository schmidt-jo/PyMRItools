--- conflicted
+++ resolved
@@ -13,12 +13,9 @@
     "root_sum_of_squares", "fft", "gaussian_2d_kernel",
     "plot_gradient_pulse", "nifti_save", "nifti_load",
     "numpy_save", "numpy_load", "torch_save", "torch_load",
-<<<<<<< HEAD
     "HidePrints",
     "get_idx_2d_square_grid", "get_idx_2d_grid_circle_within_radius",
-=======
     "get_idx_2d_rectangular_grid", "get_idx_2d_grid_circle_within_radius",
->>>>>>> 34a6cd0d
     "get_idx_2d_rectangular_neighborhood_patches_in_shape",
     "get_idx_2d_square_neighborhood_patches_in_shape",
     "get_idx_2d_circular_neighborhood_patches_in_shape",
