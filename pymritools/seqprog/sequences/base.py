--- conflicted
+++ resolved
@@ -170,11 +170,7 @@
 
         # navigators
         # self.navs_on: bool = self.params.use_navs
-<<<<<<< HEAD
-        self.navs_on: bool = False      # no navigator implementation for now
-=======
         self.navs_on: bool = False      # not yet implemented
->>>>>>> 96b5c815
         self.nav_num: int = 0
         self.nav_t_total: float = 0.0
         # for now we fix the navigator resolution at 5 times coarser than the chosen resolution
