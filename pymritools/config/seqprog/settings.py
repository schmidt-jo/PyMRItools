--- conflicted
+++ resolved
@@ -142,11 +142,7 @@
         default=2, help="Readout oversampling factor."
     )
     number_noise_scans: int = field(
-<<<<<<< HEAD
-        default=10, help="Set number of pre-scan ADCs used for noise estimation and pre-whitening of data."
-=======
         default=10, help="Number of noise scans before starting sequence."
->>>>>>> 96b5c815
     )
 
     # timing
